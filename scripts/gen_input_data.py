import os.path as osp
import sys

SCRIPT_DIR = osp.abspath(osp.dirname(__file__))
sys.path.insert(0, osp.join(SCRIPT_DIR, "../"))

from input_generator.raw_dataset import SampleCollection, RawDataset
from input_generator.embedding_maps import (
    CGEmbeddingMap,
)
from input_generator.raw_data_loader import DatasetLoader
from input_generator.prior_gen import Bonds, PriorBuilder
from tqdm import tqdm

from time import ctime

from typing import Dict, List, Union, Callable, Optional
from jsonargparse import CLI
import pickle as pck
import mdtraj as md


def process_raw_dataset(
    dataset_name: str,
    names: List[str],
    sample_loader: DatasetLoader,
    raw_data_dir: str,
    tag: str,
    pdb_template_fn: str,
    save_dir: str,
    cg_atoms: List[str],
    embedding_map: CGEmbeddingMap,
    embedding_func: Callable,
    skip_residues: List[str],
    cg_mapping_strategy: str,
    stride: int = 1,
<<<<<<< HEAD
    filter_cis: bool = False,
=======
    force_stride: int = 100,
    batch_size: Optional[int] = None
>>>>>>> 45925aa4
):
    """
    Applies coarse-grained mapping to coordinates and forces using input sample
    topology and specified mapping strategies

    Parameters
    ----------
    dataset_name : str
        Name given to specific dataset
    names : List[str]
        List of sample names
    sample_loader : DatasetLoader
        Loader object defined for specific dataset
    raw_data_dir : str
        Path to coordinate and force files
    tag : str
        Label given to all output files produced from dataset
    pdb_template_fn : str
        Template file location of atomistic structure to be used for topology
    save_dir : str
        Path to directory in which output will be saved
    cg_atoms : List[str]
        List of atom names to preserve in coarse-grained resolution
    embedding_map : CGEmbeddingMap
        Mapping object
    embedding_func : Callable
        Function which will be used to apply CG mapping
    skip_residues : List[str]
        List of residues to skip, can be None
    cg_mapping_strategy : str
        Strategy to use for coordinate and force mappings;
        currently only "slice_aggregate" and "slice_optimize" are implemented
    stride : int
        Interval by which to stride loaded data
    batch_size : int
        Optional size in which performing batches of AA mapping to CG, to avoid
        memory overhead in large AA dataset
    """
    dataset = RawDataset(dataset_name, names, tag)
    for samples in tqdm(dataset, f"Processing CG data for {dataset_name} dataset..."):
        samples.input_traj, samples.top_dataframe = sample_loader.get_traj_top(
            samples.name, pdb_template_fn
        )

        samples.apply_cg_mapping(
            cg_atoms=cg_atoms,
            embedding_function=embedding_func,
            embedding_dict=embedding_map,
            skip_residues=skip_residues,
        )

        aa_coords, aa_forces = sample_loader.load_coords_forces(
            raw_data_dir, samples.name, stride=stride
        )

        cg_coords, cg_forces = samples.process_coords_forces(
<<<<<<< HEAD
            aa_coords, 
            aa_forces,
            topology=md.load(pdb_template_fn).top,
            mapping=cg_mapping_strategy, 
            filter_cis=filter_cis
=======
            aa_coords, aa_forces, mapping=cg_mapping_strategy, force_stride=force_stride, batch_size=batch_size
>>>>>>> 45925aa4
        )

        samples.save_cg_output(save_dir, save_coord_force=True, save_cg_maps=True)
        # the sample object will retain the output so it makes sense to delete them 
        del samples.cg_coords
        del samples.cg_forces
        


def build_neighborlists(
    dataset_name: str,
    names: List[str],
    sample_loader: DatasetLoader,
    tag: str,
    pdb_template_fn: str,
    save_dir: str,
    cg_atoms: List[str],
    embedding_map: CGEmbeddingMap,
    embedding_func: Callable,
    skip_residues: List[str],
    prior_tag: str,
    prior_builders: List[PriorBuilder],
    raw_data_dir: Union[str, None] = None,
    cg_mapping_strategy: Union[str, None] = None,
    stride: int = 1,
    filter_cis: bool = False,
):
    """
    Generates neighbour lists for all samples in dataset using prior term information

    Parameters
    ----------
    dataset_name : str
        Name given to specific dataset
    names : List[str]
        List of sample names
    sample_loader : DatasetLoader
        Loader object defined for specific dataset
    tag : str
        Label given to all output files produced from dataset
    pdb_template_fn : str
        Template file location of atomistic structure to be used for topology
    save_dir : str
        Path to directory in which output will be saved
    cg_atoms : List[str]
        List of atom names to preserve in coarse-grained resolution
    embedding_map : CGEmbeddingMap
        Mapping object
    embedding_func : Callable
        Function which will be used to apply CG mapping
    skip_residues : List[str]
        List of residues to skip, can be None
    prior_tag : str
        String identifying the specific combination of prior terms
    prior_builders : List[PriorBuilder]
        List of PriorBuilder objects and their corresponding parameters
    """
    dataset = RawDataset(dataset_name, names, tag)
    for samples in tqdm(dataset, f"Building NL for {dataset_name} dataset..."):
        samples.input_traj, samples.top_dataframe = sample_loader.get_traj_top(
            samples.name, pdb_template_fn
        )

        samples.apply_cg_mapping(
            cg_atoms=cg_atoms,
            embedding_function=embedding_func,
            embedding_dict=embedding_map,
            skip_residues=skip_residues,
        )

        prior_nls = samples.get_prior_nls(
            prior_builders, save_nls=True, save_dir=save_dir, prior_tag=prior_tag
        )


if __name__ == "__main__":
    print("Start gen_input_data.py: {}".format(ctime()))

    CLI([process_raw_dataset, build_neighborlists])

    print("Finish gen_input_data.py: {}".format(ctime()))<|MERGE_RESOLUTION|>--- conflicted
+++ resolved
@@ -34,12 +34,9 @@
     skip_residues: List[str],
     cg_mapping_strategy: str,
     stride: int = 1,
-<<<<<<< HEAD
     filter_cis: bool = False,
-=======
     force_stride: int = 100,
     batch_size: Optional[int] = None
->>>>>>> 45925aa4
 ):
     """
     Applies coarse-grained mapping to coordinates and forces using input sample
@@ -96,15 +93,13 @@
         )
 
         cg_coords, cg_forces = samples.process_coords_forces(
-<<<<<<< HEAD
             aa_coords, 
             aa_forces,
             topology=md.load(pdb_template_fn).top,
             mapping=cg_mapping_strategy, 
+            force_stride=force_stride,
+            batch_size=batch_size,
             filter_cis=filter_cis
-=======
-            aa_coords, aa_forces, mapping=cg_mapping_strategy, force_stride=force_stride, batch_size=batch_size
->>>>>>> 45925aa4
         )
 
         samples.save_cg_output(save_dir, save_coord_force=True, save_cg_maps=True)
